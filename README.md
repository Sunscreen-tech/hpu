--- conflicted
+++ resolved
@@ -1,19 +1,16 @@
-<<<<<<< HEAD
-# HPU
-This repository contains Sunscreen's homomorphic processing unit (HPU), which is composed of various components in individual crates.
+# Overview
 
-## Underlying Mathematical Components
-=======
-# Parasol processor
-This repository contains Sunscreen's virtual processor, which allows users to run computations over encrypted data using FHE (Fully Homomorphic Encryption). Specifically, it makes use of our own variant of the torus fully homomorphic encryption scheme (TFHE).
+This repository contains Sunscreen's homomorphic processing unit (HPU), which allows users to run computations over encrypted data based specifically on our own variant of the torus fully homomorphic encryption scheme (TFHE).
 
 Developer documentation is available [here](https://docs.sunscreen.tech/intro.html).
 
 If you'd like to learn more about our motivation for this work, we recommend [this blog post](https://blog.sunscreen.tech/a-new-vision-for-tfhe-and-compilers/).
 
-# Installation
-While the contained `parasol_cpu` crate contains everything you need to *run* programs, to write them you'll need the Parasol-llvm compiler. You can get that [here](https://docs.sunscreen.tech/install.html).
->>>>>>> 05c0aa98
+# Repository Navigation
+
+This repository is composed of various components in individual crates.
+
+## Underlying Mathematical Components
 
 Crates `sunscreen_math`, `sunscreen_math_macros` and `sunscreen_tfhe` include the mathematical components used for the homomorphic encryption. This includes the algebraic structures, different ciphertext types, the computation algorithms (e.g. Fast Fourier Transformation) among other things.
 
@@ -27,98 +24,20 @@
 
 ## Misc
 
-<<<<<<< HEAD
 Crate `parasol_concurrency` includes a few data structures such as spinlock and atomic refcell used by the HPU core. Directory `examples` includes crate `basic_add` as an example.
-=======
-This Rust program that runs on the host generates keys, encrypts our data, runs our program, and decrypts the result:
 
-`main.rs`
-```rust
-use parasol_cpu::{run_program, Buffer};
-use parasol_runtime::{ComputeKey, Encryption, SecretKey};
+# Installation
 
-// Embed the compiled Parasol add program into a constant.
-const FHE_FILE: &[u8] = include_bytes!("../data/add.a");
+While the contained `parasol_cpu` crate contains everything you need to *run* programs, to write them you'll need the Parasol-llvm compiler. You can get that [here](https://docs.sunscreen.tech/install.html).
 
-fn main() {
-    // Generate a secret key for the user. By default this ensures
-    // 128-bit security.
-    let secret_key =
-        SecretKey::generate_with_default_params();
+* Download the tar file for your host architecture and OS.
+* Run `tar xvzf parasol-compiler-<variant>.tar.gz`.
+* Optionally an environment variable to the untarred location's contained bin directory.
 
-    // Generate a compute key for the user. These keys are used for
-    // FHE operations and do not give access to the plaintext data;
-    // therefore, this key can safely be shared with another party.
-    let compute_key =
-        ComputeKey::generate_with_default_params(
-            &secret_key,
-        );
+# License
 
-    // Define the values we want to add. The values' 
-    // sizes must match the Parasol C program's parameters!
-    let a = 2u8;
-    let b = 7u8;
-
-    // To pass arguments into the Parasol C program, we must convert
-    // them to `Buffer`s. Note that we must provide an output
-    // buffer as well!
-    let arguments = [a, b, 0u8].map(|x| {
-        Buffer::cipher_from_value(
-            &x,
-            &Encryption::default(),
-            &secret_key,
-        )
-    });
-
-    // Run the program.
-    let encrypted_result = run_program(
-        compute_key.clone(),
-        FHE_FILE,
-        "add",
-        &arguments,
-    )
-    .unwrap();
-
-    // Decrypt the result. Note that we have to choose the index
-    // to decrypt from all the arguments passed to the C function;
-    // since the result is written out to the third argument of
-    // the `add` function in C, we specify that index here.
-    let result = encrypted_result[2]
-        .cipher_try_into_value::<u8>(
-            &Encryption::default(),
-            &secret_key,
-        )
-        .unwrap();
-    println!("Encrypted {a} + {b} = {result}");
-}
-```
-
-And finally, our `Cargo.toml`
-```toml
-[package]
-name = "hello-world"
-version = "0.1.0"
-edition = "2024"
-
-[dependencies]
-parasol_cpu = "0.9"
-parasol_runtime = "0.9"
-```
-
-When we run our program
-
-```rust
-cargo run --release
-```
-
-we get
-
-```
-Encrypted 2 + 7 = 9
-```
-# License
 This is currently licensed under [APGLv3](https://www.gnu.org/licenses/agpl-3.0.html). If you require a different license, please [email us](mailto:hello@sunscreen.tech) and we'll see what we can do.
 
 # Disclaimers
-This code has *not* been audited. Use at your own risk.
->>>>>>> 05c0aa98
+
+This code has *not* been audited. Use at your own risk.