# Parasol Processor
This crate contains Sunscreen's virtual processor, which allows users to run computations over encrypted data using FHE (Fully Homomorphic Encryption). Its out-of-order processor design automatically extracts parallelism from user-provided programs to run them efficiently on modern architectures. Additionally, its design provides more flexibility than the traditional circuits used in FHE.

# Prereqs
While the contained `parasol_cpu` crate contains everything you need to *run* programs, to write them you'll need the Parasol-llvm compiler. You can get that [here](https://github.com/Sunscreen-tech/testnet-starter/tree/main/compiler).

* Download the tar file for your host architecture and OS.
* Run `tar xvzf parasol-compiler-<variant>.tar.gz`.
* Optionally an environment variable to the untarred location's contained bin directory.

# Basic example
Let's build a basic program where an end user can encrypt two values and send them to a server which will compute and respond with their encrypted sum. After that, the user decrypts the result. For simplicity, we'll describe both parties in a single program.

Program that will run on our virtual processor:

`add.c`:
```C
typedef unsigned char uint8_t;

[[clang::fhe_program]] uint8_t add(
    [[clang::encrypted]] uint8_t a,
    [[clang::encrypted]] uint8_t b
) {
    return a + b;
}
```

Compile `add.c`
```bash
$LLVM_DIR/clang -c add.c -o add.o -O2 -target parasol
$LLVM_DIR/ld.lld add.o -o add
```

This Rust program that runs on the host generates keys, encrypts our data, runs our program, and decrypts the result:

`main.rs`
```rust
use parasol_cpu::{run_program, ArgsBuilder};
use parasol_runtime::{ComputeKey, Encryption, SecretKey, fluent::Uint};

// Embed the compiled Parasol add program into a constant.
const FHE_FILE: &[u8] = include_bytes!("../data/add");

fn main() {
    // Generate a secret key for the user. By default this ensures
    // 128-bit security.
    let secret_key =
        SecretKey::generate_with_default_params();

    // Generate a compute key for the user. These keys are used for
    // FHE operations and do not give access to the plaintext data;
    // therefore, this key can safely be shared with another party.
    let compute_key =
        ComputeKey::generate_with_default_params(
            &secret_key,
        );

    // Define the values we want to add. The values' 
    // sizes must match the Parasol C program's parameters
    // when we encrypt them. Create the arguments and specify
    // the return type
    let enc = Encryption::default();
    let args = ArgsBuilder::new()
        .arg(UInt::<8, _>::encrypt_secret(2, &enc, &sk))
        .arg(UInt::<8, _>::encrypt_secret(7, &enc, &sk))
        .return_value::<UInt<8, _>>();

    // Run the program.
    let (gas, encrypted_result) = run_program(
        compute_key.clone(),
        FHE_FILE,
        "add",
<<<<<<< HEAD
        &args,
    )
    .unwrap();

    // Decrypt the result.
    let result = encrypted_result.decrypt(&enc, &sk);

    println!("Encrypted {a} + {b} = {result}");
=======
        &arguments,
        200_000,
    )
    .unwrap();

    // Decrypt the result. Note that we have to choose the index
    // to decrypt from all the arguments passed to the C function;
    // since the result is written out to the third argument of
    // the `add` function in C, we specify that index here.
    let result = encrypted_result[2]
        .cipher_try_into_value::<u8>(
            &Encryption::default(),
            &secret_key,
        )
        .unwrap();
    println!("Encrypted {a} + {b} = {result}, using {gas} gas");
>>>>>>> 05c0aa98
}
```

And finally, our `Cargo.toml`
```toml
[package]
name = "hello-world"
version = "0.1.0"
edition = "2024"

[dependencies]
parasol_cpu = "0.9"
parasol_runtime = "0.9"
```

When we run our program

```rust
cargo run --release
```

we get

```
Encrypted 2 + 7 = 9
```<|MERGE_RESOLUTION|>--- conflicted
+++ resolved
@@ -1,12 +1,5 @@
-# Parasol Processor
+# Parasol processor
 This crate contains Sunscreen's virtual processor, which allows users to run computations over encrypted data using FHE (Fully Homomorphic Encryption). Its out-of-order processor design automatically extracts parallelism from user-provided programs to run them efficiently on modern architectures. Additionally, its design provides more flexibility than the traditional circuits used in FHE.
-
-# Prereqs
-While the contained `parasol_cpu` crate contains everything you need to *run* programs, to write them you'll need the Parasol-llvm compiler. You can get that [here](https://github.com/Sunscreen-tech/testnet-starter/tree/main/compiler).
-
-* Download the tar file for your host architecture and OS.
-* Run `tar xvzf parasol-compiler-<variant>.tar.gz`.
-* Optionally an environment variable to the untarred location's contained bin directory.
 
 # Basic example
 Let's build a basic program where an end user can encrypt two values and send them to a server which will compute and respond with their encrypted sum. After that, the user decrypts the result. For simplicity, we'll describe both parties in a single program.
@@ -66,11 +59,10 @@
         .return_value::<UInt<8, _>>();
 
     // Run the program.
-    let (gas, encrypted_result) = run_program(
+    let encrypted_result = run_program(
         compute_key.clone(),
         FHE_FILE,
         "add",
-<<<<<<< HEAD
         &args,
     )
     .unwrap();
@@ -79,24 +71,6 @@
     let result = encrypted_result.decrypt(&enc, &sk);
 
     println!("Encrypted {a} + {b} = {result}");
-=======
-        &arguments,
-        200_000,
-    )
-    .unwrap();
-
-    // Decrypt the result. Note that we have to choose the index
-    // to decrypt from all the arguments passed to the C function;
-    // since the result is written out to the third argument of
-    // the `add` function in C, we specify that index here.
-    let result = encrypted_result[2]
-        .cipher_try_into_value::<u8>(
-            &Encryption::default(),
-            &secret_key,
-        )
-        .unwrap();
-    println!("Encrypted {a} + {b} = {result}, using {gas} gas");
->>>>>>> 05c0aa98
 }
 ```
 
